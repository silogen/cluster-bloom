# ClusterBloom
**ClusterBloom** is a tool for deploying and configuring Kubernetes clusters using RKE2, with specialized support for AMD GPU environments. It automates the process of setting up multi-node clusters, configuring storage with Longhorn, and integrating with various tools and services.

## Features

- Automated RKE2 Kubernetes cluster deployment
- ROCm setup and configuration for AMD GPU nodes
- Disk management and Longhorn storage integration
- Multi-node cluster support with easy node joining
- ClusterForge integration

## Prerequisites

- Ubuntu (supported versions checked at runtime)
- Sufficient disk space (500GB+ recommended for root partition, 2TB+ for workloads)
- NVMe drives for optimal storage configuration
- ROCm-compatible AMD GPUs (for GPU nodes)
- Root/sudo access

## Usage

### First Node Setup

To set up the first node in your cluster:

```sh
sudo ./bloom
```

### Additional Node Setup

After setting up the first node, it will generate a command in `additional_node_command.txt` that you can run on other nodes to join them to the cluster:

```sh
# Example (actual command will be different)
echo -e 'FIRST_NODE: false\nJOIN_TOKEN: your-token-here\nSERVER_IP: your-server-ip' > bloom.yaml && sudo ./bloom --config bloom.yaml
```

### Demo UI

```sh
sudo ./bloom demo-ui
```

### Version Information

```sh
./bloom version
```

### Help

```sh
./bloom help
```

## Configuration

Cluster-Bloom can be configured through environment variables, command-line flags, or a configuration file.

### Configuration Variables

| Variable | Description | Default |
|----------|-------------|---------|
| FIRST_NODE | Set to true if this is the first node in the cluster | true |
| GPU_NODE | Set to true if this node has GPUs | true |
| OIDC_URL | The URL of the OIDC provider | "" |
| SERVER_IP | The IP address of the RKE2 server (required for additional nodes) | |
| JOIN_TOKEN | The token used to join additional nodes to the cluster | |
| NO_DISKS_FOR_CLUSTER | Set to true to skip disk-related operations | false |
| SKIP_RANCHER_PARTITION_CHECK | Set to true to skip /var/lib/rancher partition size check | false |
| CLUSTER_PREMOUNTED_DISKS | Comma-separated list of absolute disk paths to use for Longhorn | "" |
| CLUSTERFORGE_RELEASE | The version of Cluster-Forge to install. Pass the URL for a specific release, or 'none' to not install ClusterForge. | "https://github.com/silogen/cluster-forge/releases/download/deploy/deploy-release.tar.gz" |
| DISABLED_STEPS | Comma-separated list of steps to skip. Example "SetupLonghornStep,SetupMetallbStep" | "" |
| ENABLED_STEPS | Comma-separated list of steps to perform. If empty, perform all. Example "SetupLonghornStep,SetupMetallbStep" | "" |
| CLUSTER_DISKS | Comma-separated list of disk devices. Example "/dev/sdb,/dev/sdc". Also skips NVME drive checks. | "" |
| CONTROL_PLANE |  Set to true if this node should be a control plane node |false, only applies when FIRST_NODE is false |
| DOMAIN | The domain name for the cluster (e.g., "cluster.example.com") (required). | "" |
| USE_CERT_MANAGER | Use cert-manager with Let's Encrypt for automatic TLS certificates | false |
| CERT_OPTION | Certificate option when USE_CERT_MANAGER is false. Choose 'existing' or 'generate' | "" |
| TLS_CERT | Path to TLS certificate file for ingress (required if CERT_OPTION is 'existing') | "" |
| TLS_KEY | Path to TLS private key file for ingress (required if CERT_OPTION is 'existing') | "" |


### Using a Configuration File

Create a YAML configuration file (e.g., `bloom.yaml`):

```yaml
FIRST_NODE: true
GPU_NODE: true
NO_DISKS_FOR_CLUSTER: true
```

Then run with:

```sh
sudo ./bloom --config bloom.yaml
```

## Installation Process

Cluster-Bloom performs the following steps during installation:

1. Checks for supported Ubuntu version
2. Installs required packages (jq, nfs-common, open-iscsi)
3. Configures firewall and networking
4. Sets up ROCm for GPU nodes
5. Prepares and installs RKE2
6. Configures storage with Longhorn
7. Sets up Kubernetes tools and configuration
8. Installs ClusterForge

<<<<<<< HEAD
## Roadmap

### Phase 1: Foundation & Quality (High Priority)

#### 🔧 Testing & Validation
- **Task 1**: Implement Comprehensive Unit Tests for All Exported Functions in pkg/
  - ✅ **Browser-based UI testing complete** (22 test cases covering form validation, auto-detection, workflows)
  - ✅ **Integration testing framework** established with mock-based step validation
  - Create thorough unit tests for steps.go, disks.go, rke2.go, rocm.go core functions
  - Ensure code quality and reliability foundation

#### 🛡️ Configuration & Security  
- **Task 4**: Enhance Configuration Validation with Comprehensive Checks
  - Robust validation logic for all configuration parameters
  - Check interdependencies and best practices adherence

### Phase 2: Enterprise Features (Medium Priority)

#### 💾 Data Protection
- **Task 2**: Implement Cluster State Backup and Recovery Functionality
  - etcd data backup capabilities
  - Configuration file backup and restore
  - *Depends on: Task 1*

#### 📊 Observability
- **Task 3**: Add Built-in Monitoring Stack Deployment with Prometheus and Grafana
  - Automated monitoring stack deployment
  - Kubernetes manifests and installation scripts
  - *Depends on: Task 1*

#### 🔐 Certificate Management
- **Task 5**: Implement Automated Certificate Lifecycle Management for Cluster
  - Seamless certificate issuance, renewal, and rotation
  - Minimize manual intervention and outage risks
  - *Depends on: Task 4*

#### 🌐 Advanced Networking
- **Task 6**: Implement Network Policy Management and Advanced Networking Features
  - Network policies, security policies, resource quotas
  - Enhanced cluster security and traffic control
  - *Depends on: Tasks 4, 5*

#### ⚡ High Availability
- **Task 7**: Add High Availability Configuration Support for etcd and Control Plane Components
  - HA configuration for etcd and control plane
  - Ensure cluster resilience and fault tolerance
  - *Depends on: Tasks 4, 5*

### Phase 3: Automation & Scalability (Low Priority)

#### 📈 Auto-scaling
- **Task 8**: Implement Automated Cluster Scaling and Workload-Based Autoscaling
  - Node addition/removal automation
  - Workload-based scaling decisions
  - *Depends on: Tasks 4, 7*

#### 🐧 Multi-OS Support
- **Task 9**: Add CentOS/RHEL Compatibility for Multi-OS Cluster Support
  - Extend beyond Ubuntu-only compatibility
  - Enable multi-OS Kubernetes cluster deployments
  - *Depends on: Task 4*

#### ☁️ Cloud Integration
- **Task 10**: Implement Cloud Provider Integration for AWS, Azure, and GCP
  - Integration modules for major cloud providers
  - Cloud-native Kubernetes cluster deployment and management
  - *Depends on: Task 4*

### Development Status

**Current Focus**: Foundation phase with emphasis on testing and configuration validation.

**Progress**: 0/10 tasks completed (0% complete)

**Next Milestone**: Complete comprehensive unit testing to establish a solid foundation for advanced features.

=======
>>>>>>> 39c4923f
## Dependencies

- go (1.24.0)
- cobra-cli
- jq, nfs-common, open-iscsi (installed during setup)
- kubectl and k9s (installed during setup)

## License

Apache License 2.0<|MERGE_RESOLUTION|>--- conflicted
+++ resolved
@@ -111,85 +111,6 @@
 7. Sets up Kubernetes tools and configuration
 8. Installs ClusterForge
 
-<<<<<<< HEAD
-## Roadmap
-
-### Phase 1: Foundation & Quality (High Priority)
-
-#### 🔧 Testing & Validation
-- **Task 1**: Implement Comprehensive Unit Tests for All Exported Functions in pkg/
-  - ✅ **Browser-based UI testing complete** (22 test cases covering form validation, auto-detection, workflows)
-  - ✅ **Integration testing framework** established with mock-based step validation
-  - Create thorough unit tests for steps.go, disks.go, rke2.go, rocm.go core functions
-  - Ensure code quality and reliability foundation
-
-#### 🛡️ Configuration & Security  
-- **Task 4**: Enhance Configuration Validation with Comprehensive Checks
-  - Robust validation logic for all configuration parameters
-  - Check interdependencies and best practices adherence
-
-### Phase 2: Enterprise Features (Medium Priority)
-
-#### 💾 Data Protection
-- **Task 2**: Implement Cluster State Backup and Recovery Functionality
-  - etcd data backup capabilities
-  - Configuration file backup and restore
-  - *Depends on: Task 1*
-
-#### 📊 Observability
-- **Task 3**: Add Built-in Monitoring Stack Deployment with Prometheus and Grafana
-  - Automated monitoring stack deployment
-  - Kubernetes manifests and installation scripts
-  - *Depends on: Task 1*
-
-#### 🔐 Certificate Management
-- **Task 5**: Implement Automated Certificate Lifecycle Management for Cluster
-  - Seamless certificate issuance, renewal, and rotation
-  - Minimize manual intervention and outage risks
-  - *Depends on: Task 4*
-
-#### 🌐 Advanced Networking
-- **Task 6**: Implement Network Policy Management and Advanced Networking Features
-  - Network policies, security policies, resource quotas
-  - Enhanced cluster security and traffic control
-  - *Depends on: Tasks 4, 5*
-
-#### ⚡ High Availability
-- **Task 7**: Add High Availability Configuration Support for etcd and Control Plane Components
-  - HA configuration for etcd and control plane
-  - Ensure cluster resilience and fault tolerance
-  - *Depends on: Tasks 4, 5*
-
-### Phase 3: Automation & Scalability (Low Priority)
-
-#### 📈 Auto-scaling
-- **Task 8**: Implement Automated Cluster Scaling and Workload-Based Autoscaling
-  - Node addition/removal automation
-  - Workload-based scaling decisions
-  - *Depends on: Tasks 4, 7*
-
-#### 🐧 Multi-OS Support
-- **Task 9**: Add CentOS/RHEL Compatibility for Multi-OS Cluster Support
-  - Extend beyond Ubuntu-only compatibility
-  - Enable multi-OS Kubernetes cluster deployments
-  - *Depends on: Task 4*
-
-#### ☁️ Cloud Integration
-- **Task 10**: Implement Cloud Provider Integration for AWS, Azure, and GCP
-  - Integration modules for major cloud providers
-  - Cloud-native Kubernetes cluster deployment and management
-  - *Depends on: Task 4*
-
-### Development Status
-
-**Current Focus**: Foundation phase with emphasis on testing and configuration validation.
-
-**Progress**: 0/10 tasks completed (0% complete)
-
-**Next Milestone**: Complete comprehensive unit testing to establish a solid foundation for advanced features.
-
-=======
->>>>>>> 39c4923f
 ## Dependencies
 
 - go (1.24.0)
