--- conflicted
+++ resolved
@@ -91,18 +91,14 @@
 | ENABLED_STEPS | Comma-separated list of steps to perform. If empty, perform all. Example "SetupLonghornStep,SetupMetallbStep" | "" |
 | FIRST_NODE | Set to true if this is the first node in the cluster | true |
 | GPU_NODE | Set to true if this node has GPUs | true |
-<<<<<<< HEAD
 | RKE2_VERSION | Specific RKE2 version to install (e.g., "v1.34.1+rke2r1") | "" |
 | ADDITIONAL_OIDC_PROVIDERS | List of additional OIDC providers for authentication (see examples below) | [] |
 | SERVER_IP | The IP address of the RKE2 server (required for additional nodes) | |
-=======
->>>>>>> fe362170
 | JOIN_TOKEN | The token used to join additional nodes to the cluster | |
 | NO_DISKS_FOR_CLUSTER | Set to true to skip disk-related operations | false |
 | OIDC_URL | The URL of the OIDC provider | "" |
 | SERVER_IP | The IP address of the RKE2 server (required for additional nodes) | |
 | SKIP_RANCHER_PARTITION_CHECK | Set to true to skip /var/lib/rancher partition size check | false |
-<<<<<<< HEAD
 | CLUSTER_PREMOUNTED_DISKS | Comma-separated list of absolute disk paths to use for Longhorn | "" |
 | CLUSTERFORGE_RELEASE | The version of Cluster-Forge to install. Pass the URL for a specific release, or 'none' to not install ClusterForge. | "https://github.com/silogen/cluster-forge/releases/download/deploy/deploy-release.tar.gz" |
 | CF_VALUES | Path to ClusterForge values file (optional). Example: "values_cf.yaml" | "" |
@@ -114,8 +110,6 @@
 | ADDITIONAL_TLS_SAN_URLS | Additional TLS Subject Alternative Name URLs for Kubernetes API server certificate | [] |
 | USE_CERT_MANAGER | Use cert-manager with Let's Encrypt for automatic TLS certificates | false |
 | CERT_OPTION | Certificate option when USE_CERT_MANAGER is false. Choose 'existing' or 'generate' | "" |
-=======
->>>>>>> fe362170
 | TLS_CERT | Path to TLS certificate file for ingress (required if CERT_OPTION is 'existing') | "" |
 | TLS_KEY | Path to TLS private key file for ingress (required if CERT_OPTION is 'existing') | "" |
 | USE_CERT_MANAGER | Use cert-manager with Let's Encrypt for automatic TLS certificates | false |
