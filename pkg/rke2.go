/**
 * Copyright 2025 Advanced Micro Devices, Inc.  All rights reserved.
 *
 *  Licensed under the Apache License, Version 2.0 (the "License");
 *  you may not use this file except in compliance with the License.
 *  You may obtain a copy of the License at
 *
 *      http://www.apache.org/licenses/LICENSE-2.0
 *
 *  Unless required by applicable law or agreed to in writing, software
 *  distributed under the License is distributed on an "AS IS" BASIS,
 *  WITHOUT WARRANTIES OR CONDITIONS OF ANY KIND, either express or implied.
 *  See the License for the specific language governing permissions and
 *  limitations under the License.
**/
package pkg

import (
	"fmt"
	"os"
	"os/exec"
<<<<<<< HEAD
=======
	"regexp"
>>>>>>> 24847801
	"strings"
	"time"

	"github.com/spf13/viper"
)

var rke2ConfigContent = `
cni: cilium
cluster-cidr: 10.242.0.0/16
service-cidr: 10.243.0.0/16

disable: rke2-ingress-nginx
audit-log-path: "/var/lib/rancher/rke2/server/logs/kube-apiserver-audit.log"
audit-log-maxage: 30
audit-log-maxbackup: 10
audit-log-maxsize: 100
audit-policy-file: "/etc/rancher/rke2/audit-policy.yaml"
`

var oidcConfigTemplate = `
kube-apiserver-arg:
  - "--oidc-issuer-url=%s"
  - "--oidc-client-id=k8s"
  - "--oidc-username-claim=preferred_username"
  - "--oidc-groups-claim=groups"
  - "--oidc-ca-file=/etc/rancher/rke2/oidc-ca.crt"
  - "--oidc-username-prefix=oidc"
  - "--oidc-groups-prefix=oidc"
`

func FetchAndSaveOIDCCertificate(url string) error {
	cmd := exec.Command("sh", "-c", fmt.Sprintf("openssl s_client -showcerts -connect %s:443 </dev/null | sed -n '/-----BEGIN CERTIFICATE-----/,/-----END CERTIFICATE-----/p'", url))
	output, err := cmd.Output()
	if err != nil {
		return fmt.Errorf("failed to fetch certificate from %s: %v", url, err)
	}
	if err := os.WriteFile("/etc/rancher/rke2/oidc-ca.crt", output, 0644); err != nil {
		return fmt.Errorf("failed to write certificate: %v", err)
	}
	return nil
}

func PrepareRKE2() error {
	commands := []struct {
		command string
		args    []string
	}{
		{"modprobe", []string{"iscsi_tcp"}},
		{"modprobe", []string{"dm_mod"}},
		{"mkdir", []string{"-p", "/etc/rancher/rke2"}},
		{"chmod", []string{"0755", "/etc/rancher/rke2"}},
	}

	for _, cmd := range commands {
		_, err := runCommand(cmd.command, cmd.args...)
		if err != nil {
			LogMessage(Error, fmt.Sprintf("Failed to execute command '%s %v': %v", cmd.command, cmd.args, err))
			return fmt.Errorf("failed to execute command '%s %v': %w", cmd.command, cmd.args, err)
		}
		LogMessage(Info, fmt.Sprintf("Successfully executed command: %s %v", cmd.command, cmd.args))
	}
	err := setupAudit()
	if err != nil {
		LogMessage(Error, fmt.Sprintf("Failed to setup audit: %v", err))
		return fmt.Errorf("failed to setup audit policy: %w", err)
	}
	rke2ConfigPath := "/etc/rancher/rke2/config.yaml"
	if err := os.WriteFile(rke2ConfigPath, []byte(rke2ConfigContent), 0644); err != nil {
		LogMessage(Error, fmt.Sprintf("Failed to write to %s: %v", rke2ConfigPath, err))
		return err
	}

	certPath := "/etc/rancher/rke2/oidc-ca.crt"
	if _, err := os.Stat(certPath); err == nil {
		if err := os.Remove(certPath); err != nil {
			return fmt.Errorf("failed to remove existing certificate at %s: %v", certPath, err)
		}
		LogMessage(Info, fmt.Sprintf("Removed existing certificate at %s", certPath))
	}
	oidcURL := viper.GetString("OIDC_URL")
	if oidcURL != "" {
		if err := FetchAndSaveOIDCCertificate(oidcURL); err != nil {
			LogMessage(Error, fmt.Sprintf("Failed to fetch and save OIDC certificate: %v", err))
		}
		LogMessage(Info, fmt.Sprintf("Fetched and saved OIDC certificate from %s", oidcURL))
		configContent := fmt.Sprintf(oidcConfigTemplate, oidcURL)

		file, err := os.OpenFile(rke2ConfigPath, os.O_APPEND|os.O_WRONLY, 0644)
		if err != nil {
			return fmt.Errorf("failed to open %s for appending: %v", rke2ConfigPath, err)
		}
		defer file.Close()

		if _, err := file.WriteString(configContent); err != nil {
			return fmt.Errorf("failed to append to %s: %v", rke2ConfigPath, err)
		}
	}

<<<<<<< HEAD
	err = injectTLS_SAN(rke2ConfigPath)
	if err != nil {
		return fmt.Errorf("failed to add tls-san to %s : %v", rke2ConfigPath, err)
	}

=======
>>>>>>> 24847801
	return nil
}

func SetupFirstRKE2() error {
	commands := []struct {
		command string
		args    []string
	}{
		{"sh", []string{"-c", "curl -sfL " + viper.GetString("RKE2_INSTALLATION_URL") + " | sh -"}},
		{"systemctl", []string{"enable", "rke2-server.service"}},
	}

	for _, cmd := range commands {
		_, err := runCommand(cmd.command, cmd.args...)
		if err != nil {
			LogMessage(Error, fmt.Sprintf("Failed to execute command '%s %v': %v", cmd.command, cmd.args, err))
			return fmt.Errorf("failed to execute command '%s %v': %w", cmd.command, cmd.args, err)
		}
		LogMessage(Info, fmt.Sprintf("Successfully executed command: %s %v", cmd.command, cmd.args))
	}

	if err := startServiceWithTimeout("rke2-server", 2*time.Minute); err != nil {
		LogMessage(Error, fmt.Sprintf("Failed to start rke2-server service: %v", err))
		return err
	}

	return nil
}

func startServiceWithTimeout(serviceName string, timeout time.Duration) error {
	_, err := runCommand("systemctl", "start", serviceName+".service")
	LogMessage(Info, fmt.Sprintf("Starting service %s", serviceName))
	if err != nil {
		return fmt.Errorf("failed to start service %s: %w", serviceName, err)
	}

	LogMessage(Info, fmt.Sprintf("Waiting for service %s to become active (timeout: %v)", serviceName, timeout))
	deadline := time.Now().Add(timeout)
	for time.Now().Before(deadline) {
		// The exec.Command is fine here as it uses CombinedOutput
		isActiveCmd := exec.Command("systemctl", "is-active", serviceName+".service")
		output, err := isActiveCmd.CombinedOutput()
		status := string(output)
		if err == nil && status == "active\n" {
			LogMessage(Info, fmt.Sprintf("Service %s is now active", serviceName))
			return nil
		}
		LogMessage(Info, fmt.Sprintf("Service %s status: %s", serviceName, status))
		time.Sleep(5 * time.Second)
	}
	return fmt.Errorf("timeout waiting for service %s to become active", serviceName)
}

func SetupRKE2Additional() error {
	serverIP := viper.GetString("SERVER_IP")
	if serverIP == "" {
		return fmt.Errorf("SERVER_IP configuration item is not set")
	}
	joinToken := viper.GetString("JOIN_TOKEN")
	if joinToken == "" {
		return fmt.Errorf("JOIN_TOKEN configuration item is not set")
	}
	rke2ConfigPath := "/etc/rancher/rke2/config.yaml"

	configContent := fmt.Sprintf("\nserver: https://%s:9345\ntoken: %s\n", serverIP, joinToken)
	file, err := os.OpenFile(rke2ConfigPath, os.O_APPEND|os.O_WRONLY, 0644)
	if err != nil {
		LogMessage(Error, fmt.Sprintf("Failed to open %s for appending: %v", rke2ConfigPath, err))
		return err
	}
	defer file.Close()

	if _, err := file.WriteString(configContent); err != nil {
		LogMessage(Error, fmt.Sprintf("Failed to append to %s: %v", rke2ConfigPath, err))
		return err
	}

	LogMessage(Info, fmt.Sprintf("Appended configuration to %s", rke2ConfigPath))
	commands := []struct {
		command string
		args    []string
	}{
		{"sh", []string{"-c", "curl -sfL " + viper.GetString("RKE2_INSTALLATION_URL") + " | INSTALL_RKE2_TYPE=agent sh -"}},
		{"systemctl", []string{"enable", "rke2-agent.service"}},
	}
	for _, cmd := range commands {
		_, err := runCommand(cmd.command, cmd.args...)
		if err != nil {
			LogMessage(Error, fmt.Sprintf("Failed to execute command '%s %v': %v", cmd.command, cmd.args, err))
			return fmt.Errorf("failed to execute command '%s %v': %w", cmd.command, cmd.args, err)
		}
		LogMessage(Info, fmt.Sprintf("Successfully executed command: %s %v", cmd.command, cmd.args))
	}

	if err := startServiceWithTimeout("rke2-agent", 2*time.Minute); err != nil {
		LogMessage(Error, fmt.Sprintf("Failed to start rke2-agent service: %v", err))
		return err
	}

	return nil
}

func SetupRKE2ControlPlane() error {
	serverIP := viper.GetString("SERVER_IP")
	if serverIP == "" {
		return fmt.Errorf("SERVER_IP configuration item is not set")
	}
	joinToken := viper.GetString("JOIN_TOKEN")
	if joinToken == "" {
		return fmt.Errorf("JOIN_TOKEN configuration item is not set")
	}
	rke2ConfigPath := "/etc/rancher/rke2/config.yaml"

	configContent := fmt.Sprintf("\nserver: https://%s:9345\ntoken: %s\n", serverIP, joinToken)
	file, err := os.OpenFile(rke2ConfigPath, os.O_APPEND|os.O_WRONLY, 0644)
	if err != nil {
		LogMessage(Error, fmt.Sprintf("Failed to open %s for appending: %v", rke2ConfigPath, err))
		return err
	}
	defer file.Close()

	if _, err := file.WriteString(configContent); err != nil {
		LogMessage(Error, fmt.Sprintf("Failed to append to %s: %v", rke2ConfigPath, err))
		return err
	}

	LogMessage(Info, fmt.Sprintf("Appended configuration to %s", rke2ConfigPath))
	commands := []struct {
		command string
		args    []string
	}{
		{"sh", []string{"-c", "curl -sfL " + viper.GetString("RKE2_INSTALLATION_URL") + " | INSTALL_RKE2_TYPE=server sh -"}},
		{"systemctl", []string{"enable", "rke2-server.service"}},
	}
	for _, cmd := range commands {
		_, err := runCommand(cmd.command, cmd.args...)
		if err != nil {
			LogMessage(Error, fmt.Sprintf("Failed to execute command '%s %v': %v", cmd.command, cmd.args, err))
			return fmt.Errorf("failed to execute command '%s %v': %w", cmd.command, cmd.args, err)
		}
		LogMessage(Info, fmt.Sprintf("Successfully executed command: %s %v", cmd.command, cmd.args))
	}

	if err := startServiceWithTimeout("rke2-server", 2*time.Minute); err != nil {
		LogMessage(Error, fmt.Sprintf("Failed to start rke2-server service: %v", err))
		return err
	}

	return nil
}

<<<<<<< HEAD
func injectTLS_SAN(rke2ConfigPath string) error {
	// Handle TLS SAN configuration
	tlsSAN := viper.GetString("TLS_SAN")
	if tlsSAN != "" {
		LogMessage(Info, fmt.Sprintf("Processing TLS_SAN configuration: %s", tlsSAN))

		// Split the comma-separated list and trim whitespace
		domains := strings.Split(tlsSAN, ",")
		var tlsSANConfig strings.Builder
		tlsSANConfig.WriteString("\ntls-san:\n")

		for _, domain := range domains {
			domain = strings.TrimSpace(domain)
			if domain != "" {
				tlsSANConfig.WriteString(fmt.Sprintf("  - \"%s\"\n", domain))
			}
		}

		// Append to config.yaml
		file, err := os.OpenFile(rke2ConfigPath, os.O_APPEND|os.O_WRONLY, 0644)
		if err != nil {
			return fmt.Errorf("failed to open %s for appending TLS SAN: %v", rke2ConfigPath, err)
		}
		defer file.Close()

		if _, err := file.WriteString(tlsSANConfig.String()); err != nil {
			return fmt.Errorf("failed to append TLS SAN to %s: %v", rke2ConfigPath, err)
		}

		LogMessage(Info, "Successfully added TLS SAN configuration to RKE2 config")
	}
=======
func isValidImageName(image string) bool {
	re := regexp.MustCompile(`^[a-z0-9]+([._-][a-z0-9]+)*(\/[a-z0-9]+([._-][a-z0-9]+)*)*(?::[a-z0-9]+([._-][a-z0-9]+)*)?$`)
	return re.MatchString(image)
}

func PreloadImages() error {

	LogMessage(Info, "Found PRELOAD_IMAGES configuration")
	images := strings.Split(viper.GetString("PRELOAD_IMAGES"), ",")

	var targetImages []string
	for _, image := range images {
		image = strings.TrimSpace(image)
		if image != "" {
			if isValidImageName(image) {
				targetImages = append(targetImages, image)
			} else {
				LogMessage(Info, fmt.Sprintf("Invalid image name found in PRELOAD_IMAGES: %s", image))
			}

		}

	}

	if len(targetImages) == 0 {
		LogMessage(Info, "No valid images found in PRELOAD_IMAGES")
		return nil
	}

	LogMessage(Info, fmt.Sprintf("Preloading images: %v", targetImages))
	imagesDir := "/var/lib/rancher/rke2/agent/images"
	if err := os.MkdirAll(imagesDir, 0755); err != nil {
		return fmt.Errorf("failed to create images directory %s: %v", imagesDir, err)
	}
	preloadImagesList := "/var/lib/rancher/rke2/agent/images/preload_images.txt"
	if err := os.WriteFile(preloadImagesList, []byte(strings.Join(targetImages, "\n")), 0644); err != nil {
		return fmt.Errorf("failed to write preload images file %s: %v", preloadImagesList, err)
	}

>>>>>>> 24847801
	return nil
}<|MERGE_RESOLUTION|>--- conflicted
+++ resolved
@@ -19,10 +19,7 @@
 	"fmt"
 	"os"
 	"os/exec"
-<<<<<<< HEAD
-=======
 	"regexp"
->>>>>>> 24847801
 	"strings"
 	"time"
 
@@ -121,14 +118,11 @@
 		}
 	}
 
-<<<<<<< HEAD
 	err = injectTLS_SAN(rke2ConfigPath)
 	if err != nil {
 		return fmt.Errorf("failed to add tls-san to %s : %v", rke2ConfigPath, err)
 	}
 
-=======
->>>>>>> 24847801
 	return nil
 }
 
@@ -280,7 +274,6 @@
 	return nil
 }
 
-<<<<<<< HEAD
 func injectTLS_SAN(rke2ConfigPath string) error {
 	// Handle TLS SAN configuration
 	tlsSAN := viper.GetString("TLS_SAN")
@@ -312,7 +305,9 @@
 
 		LogMessage(Info, "Successfully added TLS SAN configuration to RKE2 config")
 	}
-=======
+  return nil
+}
+  
 func isValidImageName(image string) bool {
 	re := regexp.MustCompile(`^[a-z0-9]+([._-][a-z0-9]+)*(\/[a-z0-9]+([._-][a-z0-9]+)*)*(?::[a-z0-9]+([._-][a-z0-9]+)*)?$`)
 	return re.MatchString(image)
@@ -332,9 +327,7 @@
 			} else {
 				LogMessage(Info, fmt.Sprintf("Invalid image name found in PRELOAD_IMAGES: %s", image))
 			}
-
-		}
-
+		}
 	}
 
 	if len(targetImages) == 0 {
@@ -352,6 +345,5 @@
 		return fmt.Errorf("failed to write preload images file %s: %v", preloadImagesList, err)
 	}
 
->>>>>>> 24847801
 	return nil
 }