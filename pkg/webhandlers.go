/**
 * Copyright 2025 Advanced Micro Devices, Inc.  All rights reserved.
 *
 *  Licensed under the Apache License, Version 2.0 (the "License");
 *  you may not use this file except in compliance with the License.
 *  You may obtain a copy of the License at
 *
 *      http://www.apache.org/licenses/LICENSE-2.0
 *
 *  Unless required by applicable law or agreed to in writing, software
 *  distributed under the License is distributed on an "AS IS" BASIS,
 *  WITHOUT WARRANTIES OR CONDITIONS OF ANY KIND, either express or implied.
 *  See the License for the specific language governing permissions and
 *  limitations under the License.
**/

package pkg

import (
	"embed"
	"encoding/json"
	"fmt"
	"html/template"
	"net/http"
	"os"
	"os/exec"
	"path/filepath"
	"strings"
	"time"

	log "github.com/sirupsen/logrus"
	"github.com/spf13/viper"
	"gopkg.in/yaml.v2"

	"github.com/silogen/cluster-bloom/pkg/mockablecmd"
)

//go:embed templates/*
var templateFS embed.FS

type ErrorType int

const (
	ErrorTypeConfig ErrorType = iota
	ErrorTypeOS
	ErrorTypeSystem
	ErrorTypeGeneral
)

type WebHandlerService struct {
	monitor           *WebMonitor
	configMode        bool
	config            map[string]interface{}
	lastError         string
	errorType         ErrorType
	configVersion     int
	lastConfigVersion int
	prefilledConfig   map[string]interface{}
	oneShot           bool
	validationFailed  bool
	validationErrors  []string
	steps             []Step
	startInstallation func() error
}

func NewWebHandlerService(monitor *WebMonitor) *WebHandlerService {
	return &WebHandlerService{
		monitor:           monitor,
		configMode:        false,
		config:            make(map[string]interface{}),
		errorType:         ErrorTypeGeneral,
		configVersion:     0,
		lastConfigVersion: 0,
		prefilledConfig:   make(map[string]interface{}),
		oneShot:           false,
		steps:             nil,
		startInstallation: nil,
	}
}

func (h *WebHandlerService) SetInstallationHandler(steps []Step, startCallback func() error) {
	h.steps = steps
	h.startInstallation = startCallback
}

func (h *WebHandlerService) GetPrefilledConfig() map[string]interface{} {
	return h.prefilledConfig
}

func NewWebHandlerServiceConfig() *WebHandlerService {
	return &WebHandlerService{
		monitor:           nil,
		configMode:        true,
		config:            make(map[string]interface{}),
		errorType:         ErrorTypeGeneral,
		configVersion:     0,
		lastConfigVersion: 0,
		prefilledConfig:   make(map[string]interface{}),
		oneShot:           false,
	}
}

// SetPrefilledConfig sets the prefilled configuration from parsed log data
func (h *WebHandlerService) SetPrefilledConfig(configValues map[string]string) {
	h.prefilledConfig = make(map[string]interface{})
	for key, value := range configValues {
		lowerKey := strings.ToLower(strings.ReplaceAll(key, " ", "_"))
		// Handle boolean values
		if value == "true" || value == "false" {
			h.prefilledConfig[lowerKey] = value == "true"
		} else {
			h.prefilledConfig[lowerKey] = value
		}
	}
	log.Infof("Prefilled config set with %d values from parsed log", len(h.prefilledConfig))
}

func categorizeError(errorMsg string) ErrorType {
	errorMsg = strings.ToLower(errorMsg)

	// OS compatibility errors
	if strings.Contains(errorMsg, "ubuntu") && (strings.Contains(errorMsg, "version") || strings.Contains(errorMsg, "requires")) {
		return ErrorTypeOS
	}
	if strings.Contains(errorMsg, "os-release") || strings.Contains(errorMsg, "operating system") {
		return ErrorTypeOS
	}

	// System resource errors
	if strings.Contains(errorMsg, "memory") || strings.Contains(errorMsg, "cpu") || strings.Contains(errorMsg, "disk space") {
		return ErrorTypeSystem
	}

	// Configuration errors (could be fixed by reconfiguration)
	if strings.Contains(errorMsg, "config") || strings.Contains(errorMsg, "invalid") || strings.Contains(errorMsg, "required") {
		return ErrorTypeConfig
	}

	return ErrorTypeGeneral
}

func (h *WebHandlerService) AddRootDeviceToConfig() {
	rootDisk, err := getRootDiskCmd()
	if err != nil {
		LogMessage(Error, fmt.Sprintf("error trying to get disk where root partition is: %v", err))
	} else {
		h.prefilledConfig["root_device"] = rootDisk
	}

	// Auto-detect unmounted physical disks and pre-fill CLUSTER_DISKS
	// Only do this if no config file was provided or it doesn't exist
	configFile := viper.ConfigFileUsed()
	configFileExists := false
	if configFile != "" {
		if _, err := mockablecmd.Stat("AddRootDeviceToConfig.StatConfigFile", configFile); err == nil {
			configFileExists = true
		}
	}
	if !configFileExists {
		// First, check if there are already bloom-managed disks in fstab
		bloomDisks, err := getBloomManagedDisksFromFstab()
		if err != nil {
			LogMessage(Debug, fmt.Sprintf("error reading bloom disks from fstab: %v", err))
		}

		if len(bloomDisks) > 0 {
			// Use existing bloom-managed disks
			h.prefilledConfig["cluster_disks"] = strings.Join(bloomDisks, ",")
			LogMessage(Debug, fmt.Sprintf("Found %d bloom-managed disk(s) in fstab: %s", len(bloomDisks), strings.Join(bloomDisks, ",")))
		} else {
			// No bloom disks in fstab, auto-detect unmounted disks
			unmountedDisks, err := GetUnmountedPhysicalDisks()
			if err != nil {
				LogMessage(Error, fmt.Sprintf("error trying to detect unmounted disks: %v", err))
			} else if len(unmountedDisks) > 0 {
				h.prefilledConfig["cluster_disks"] = strings.Join(unmountedDisks, ",")
				LogMessage(Debug, fmt.Sprintf("Auto-detected %d unmounted disk(s) for cluster use: %s", len(unmountedDisks), strings.Join(unmountedDisks, ",")))
			}
		}
	}
}

func getBloomManagedDisksFromFstab() ([]string, error) {
	const bloomFstabTag = "# managed by cluster-bloom"
	var disks []string

	fstabContent, err := mockablecmd.ReadFile("AddRootDeviceToConfig.ReadFstab", "/etc/fstab")
	if err != nil {
		return nil, err
	}

	lines := strings.Split(string(fstabContent), "\n")
	for _, line := range lines {
		trimmedLine := strings.TrimSpace(line)
		if strings.HasSuffix(trimmedLine, bloomFstabTag) {
			// Parse fstab entry: UUID=xxx /mnt/diskN ext4 defaults,nofail 0 2 # managed by cluster-bloom
			fields := strings.Fields(trimmedLine)
			if len(fields) >= 1 {
				// First field is UUID=xxx or device path
				deviceField := fields[0]
				if strings.HasPrefix(deviceField, "UUID=") {
					// Extract UUID and find corresponding device
					uuid := strings.TrimPrefix(deviceField, "UUID=")
					// Use blkid to find device by UUID
					mockID := fmt.Sprintf("AddRootDeviceToConfig.BlkidUUID.%s", uuid)
					output, err := mockablecmd.Run(mockID, "blkid", "-U", uuid)
					if err == nil {
						device := strings.TrimSpace(string(output))
						if device != "" {
							disks = append(disks, device)
						}
					}
				} else if strings.HasPrefix(deviceField, "/dev/") {
					disks = append(disks, deviceField)
				}
			}
		}
	}

	return disks, nil
}

func getRootDiskCmd() (string, error) {
	// Get the source device for root mount
	cmd := exec.Command("findmnt", "-no", "SOURCE", "/")
	output, err := cmd.Output()
	if err != nil {
		return "", err
	}

	device := strings.TrimSpace(string(output))

	// Get the parent disk using lsblk
	cmd = exec.Command("lsblk", "-no", "PKNAME", device)
	output, err = cmd.Output()
	if err != nil {
		// If no parent, the device itself is the disk
		return device, nil
	}

	parentDisk := strings.TrimSpace(string(output))
	if parentDisk == "" {
		return device, nil
	}

	return "/dev/" + parentDisk, nil
}

func (h *WebHandlerService) LoadConfigFromFile(configFile string, oneShot bool) {
	h.oneShot = oneShot

	// Read all viper settings and copy them to prefilledConfig
	for _, key := range viper.AllKeys() {
		value := viper.Get(key)
		h.prefilledConfig[key] = value
	}

	// In one-shot mode, also populate the config directly to bypass web UI
	if oneShot {
		h.config = make(map[string]interface{})

		// Convert viper keys to uppercase format expected by the rest of the system
		keyMapping := map[string]string{
<<<<<<< HEAD
			"domain":                     "DOMAIN",
			"server_ip":                  "SERVER_IP",
			"join_token":                 "JOIN_TOKEN",
			"first_node":                 "FIRST_NODE",
			"gpu_node":                   "GPU_NODE",
			"control_plane":              "CONTROL_PLANE",
			"no_disks_for_cluster":       "NO_DISKS_FOR_CLUSTER",
			"cluster_disks":              "CLUSTER_DISKS",
			"cluster_premounted_disks":   "CLUSTER_PREMOUNTED_DISKS",
			"use_cert_manager":           "USE_CERT_MANAGER",
			"cert_option":                "CERT_OPTION",
			"tls_cert":                   "TLS_CERT",
			"tls_key":                    "TLS_KEY",
			"rke2_version":               "RKE2_VERSION",
			"additional_oidc_providers":  "ADDITIONAL_OIDC_PROVIDERS",
			"clusterforge_release":       "CLUSTERFORGE_RELEASE",
			"disabled_steps":             "DISABLED_STEPS",
			"enabled_steps":              "ENABLED_STEPS",
=======
			"domain":                   "DOMAIN",
			"cf_values":                "CF_VALUES",
			"server_ip":                "SERVER_IP",
			"join_token":               "JOIN_TOKEN",
			"first_node":               "FIRST_NODE",
			"gpu_node":                 "GPU_NODE",
			"control_plane":            "CONTROL_PLANE",
			"no_disks_for_cluster":     "NO_DISKS_FOR_CLUSTER",
			"cluster_disks":            "CLUSTER_DISKS",
			"cluster_premounted_disks": "CLUSTER_PREMOUNTED_DISKS",
			"use_cert_manager":         "USE_CERT_MANAGER",
			"cert_option":              "CERT_OPTION",
			"tls_cert":                 "TLS_CERT",
			"tls_key":                  "TLS_KEY",
			"oidc_url":                 "OIDC_URL",
			"clusterforge_release":     "CLUSTERFORGE_RELEASE",
			"disabled_steps":           "DISABLED_STEPS",
			"enabled_steps":            "ENABLED_STEPS",
>>>>>>> 42d98b4f
		}

		// Copy configuration with proper key mapping
		for viperKey, value := range h.prefilledConfig {
			if upperKey, exists := keyMapping[viperKey]; exists {
				h.config[upperKey] = value
			} else {
				// Fallback: convert to uppercase
				h.config[strings.ToUpper(viperKey)] = value
			}
		}

		// Set flags to trigger ConfigChanged() detection
		h.lastConfigVersion = 0
		h.configVersion = 1
	}

}

func (h *WebHandlerService) PrefilledConfigAPIHandler(w http.ResponseWriter, r *http.Request) {
	w.Header().Set("Content-Type", "application/json")
	w.Header().Set("Access-Control-Allow-Origin", "*")

	// Debug logging
	log.Debugf("PrefilledConfigAPIHandler called - config has %d entries", len(h.prefilledConfig))
	if len(h.prefilledConfig) > 0 {
		for key, value := range h.prefilledConfig {
			log.Debugf("  %s: %v", key, value)
		}
	}

	response := map[string]interface{}{
		"config":       h.prefilledConfig,
		"oneShot":      h.oneShot,
		"hasPrefilled": len(h.prefilledConfig) > 0,
	}

	json.NewEncoder(w).Encode(response)
}

func (h *WebHandlerService) DashboardHandler(w http.ResponseWriter, r *http.Request) {
	if h.configMode {
		log.Debug("DashboardHandler: In config mode, redirecting to ConfigWizardHandler")
		h.ConfigWizardHandler(w, r)
		return
	}

	//tmpl, err := template.ParseFiles("templates/dashboard.html")
	tmpl, err := template.ParseFS(templateFS, "templates/dashboard.html")
	if err != nil {
		http.Error(w, err.Error(), http.StatusInternalServerError)
		return
	}

	// type pageData struct {
	// 	longhornPreviousDisks string
	// }
	// data := pageData{
	// 	longhornPreviousDisks: "/dev/sdd,/dev/sde",
	// }

	w.Header().Set("Content-Type", "text/html")

	// Execute template with data
	err = tmpl.Execute(w, "")
	if err != nil {
		http.Error(w, err.Error(), http.StatusInternalServerError)
		return
	}

	//fmt.Fprint(w, tmpl)
}

func (h *WebHandlerService) LogsAPIHandler(w http.ResponseWriter, r *http.Request) {
	w.Header().Set("Content-Type", "application/json")
	w.Header().Set("Access-Control-Allow-Origin", "*")
	if h.monitor == nil {
		json.NewEncoder(w).Encode([]string{})
		return
	}
	json.NewEncoder(w).Encode(h.monitor.GetLogs())
}

func (h *WebHandlerService) VariablesAPIHandler(w http.ResponseWriter, r *http.Request) {
	w.Header().Set("Content-Type", "application/json")
	w.Header().Set("Access-Control-Allow-Origin", "*")
	if h.monitor == nil {
		json.NewEncoder(w).Encode(map[string]string{})
		return
	}
	json.NewEncoder(w).Encode(h.monitor.GetVariables())
}

func (h *WebHandlerService) StepsAPIHandler(w http.ResponseWriter, r *http.Request) {
	w.Header().Set("Content-Type", "application/json")
	w.Header().Set("Access-Control-Allow-Origin", "*")
	if h.monitor == nil {
		json.NewEncoder(w).Encode([]interface{}{})
		return
	}
	json.NewEncoder(w).Encode(h.monitor.GetSteps())
}

func (h *WebHandlerService) ConfigWizardHandler(w http.ResponseWriter, r *http.Request) {
	tmpl, err := template.ParseFS(templateFS, "templates/config-wizard.html")

	if err != nil {
		http.Error(w, err.Error(), http.StatusInternalServerError)
		return
	}

	clusterDisksStr, ok := h.prefilledConfig["cluster_disks"].(string)
	if !ok {
		clusterDisksStr = ""
	}
	_, longhornPreviousDisks, err := GetDisksFromSelectedConfig(clusterDisksStr)
	if err != nil {
		LogMessage(Error, fmt.Sprintf("Error getting prior Longhorn previous format targets: %v", err))
	}

	clusterPremountedDisksStr, ok := h.prefilledConfig["cluster_premounted_disks"].(string)
	if !ok {
		clusterPremountedDisksStr = ""
	}
	_, longhornPreviousMountpoints, err := GetDisksFromLonghornConfig(clusterPremountedDisksStr)
	if err != nil {
		LogMessage(Error, fmt.Sprintf("Error getting prior Longhorn mount points: %v", err))
	}

	log.Debugf("ConfigWizardHandler: Previous Longhorn mountpoints: %v", longhornPreviousMountpoints)

	longhornPreviousDisksString := generateDisplayString(longhornPreviousDisks)
	longhornPreviousMountpointsString := generateDisplayString(longhornPreviousMountpoints)

	if strings.TrimSpace(longhornPreviousMountpointsString) == "" {
		longhornPreviousMountpointsString = "unused"
	}

	type pageData struct {
		LonghornPreviousDisks       string
		LonghornPreviousMountpoints string
	}

	data := pageData{
		LonghornPreviousDisks:       longhornPreviousDisksString,
		LonghornPreviousMountpoints: longhornPreviousMountpointsString,
	}

	w.Header().Set("Content-Type", "text/html")

	// Execute template with data
	err = tmpl.Execute(w, data)
	if err != nil {
		http.Error(w, err.Error(), http.StatusInternalServerError)
		return
	}
}

func generateDisplayString(mountPoints map[string]string) string {
	displayString := ""
	for key, value := range mountPoints {
		if strings.TrimSpace(value) != "" {
			displayString += key + " => " + value + ", "
		}
	}
	// remove trailing comma
	displayString = strings.TrimSuffix(displayString, ", ")

	return displayString
}

func (h *WebHandlerService) ConfigAPIHandler(w http.ResponseWriter, r *http.Request) {
	if r.Method != "POST" {
		http.Error(w, "Method not allowed", http.StatusMethodNotAllowed)
		return
	}

	var config map[string]interface{}
	if err := json.NewDecoder(r.Body).Decode(&config); err != nil {
		w.Header().Set("Content-Type", "application/json")
		json.NewEncoder(w).Encode(map[string]interface{}{
			"success": false,
			"error":   "Invalid JSON: " + err.Error(),
		})
		return
	}

	yamlData, err := yaml.Marshal(config)
	if err != nil {
		w.Header().Set("Content-Type", "application/json")
		json.NewEncoder(w).Encode(map[string]interface{}{
			"success": false,
			"error":   "Failed to generate YAML: " + err.Error(),
		})
		return
	}

	filename := "bloom.yaml"
	if err := os.WriteFile(filename, yamlData, 0644); err != nil {
		w.Header().Set("Content-Type", "application/json")
		json.NewEncoder(w).Encode(map[string]interface{}{
			"success": false,
			"error":   "Failed to save configuration: " + err.Error(),
		})
		return
	}

	h.config = config
	h.configVersion++ // Increment to signal that installation should start
	h.lastError = ""  // Clear any previous errors

	w.Header().Set("Content-Type", "application/json")
	json.NewEncoder(w).Encode(map[string]interface{}{
		"success": true,
		"message": "Configuration saved successfully. Please restart bloom to apply changes.",
		"file":    filename,
	})
}

func (h *WebHandlerService) ConfigOnlyAPIHandler(w http.ResponseWriter, r *http.Request) {
	if r.Method != "POST" {
		http.Error(w, "Method not allowed", http.StatusMethodNotAllowed)
		return
	}

	var config map[string]interface{}
	if err := json.NewDecoder(r.Body).Decode(&config); err != nil {
		w.Header().Set("Content-Type", "application/json")
		json.NewEncoder(w).Encode(map[string]interface{}{
			"success": false,
			"error":   "Invalid JSON: " + err.Error(),
		})
		return
	}

	yamlData, err := yaml.Marshal(config)
	if err != nil {
		w.Header().Set("Content-Type", "application/json")
		json.NewEncoder(w).Encode(map[string]interface{}{
			"success": false,
			"error":   "Failed to generate YAML: " + err.Error(),
		})
		return
	}

	filename := "bloom.yaml"
	if err := os.WriteFile(filename, yamlData, 0644); err != nil {
		w.Header().Set("Content-Type", "application/json")
		json.NewEncoder(w).Encode(map[string]interface{}{
			"success": false,
			"error":   "Failed to save configuration: " + err.Error(),
		})
		return
	}

	h.config = config
	// Don't increment configVersion - we're only saving, not starting installation
	h.lastError = "" // Clear any previous errors

	log.Debug("Configuration saved without starting installation")

	w.Header().Set("Content-Type", "application/json")
	json.NewEncoder(w).Encode(map[string]interface{}{
		"success": true,
		"message": "Configuration saved successfully. You can start the installation manually when ready.",
		"file":    filename,
	})
}

func (h *WebHandlerService) MonitorHandler(w http.ResponseWriter, r *http.Request) {
	oldConfigMode := h.configMode
	h.configMode = false
	h.DashboardHandler(w, r)
	h.configMode = oldConfigMode
}

func (h *WebHandlerService) GetConfig() map[string]interface{} {
	if len(h.config) == 0 {
		return nil
	}
	return h.config
}

func (h *WebHandlerService) SetError(errorMsg string) {
	h.lastError = errorMsg
	h.errorType = categorizeError(errorMsg)

	// Only switch to config mode for configuration errors
	if h.errorType == ErrorTypeConfig {
		h.configMode = true
	}
	// For OS/System errors, stay in monitoring mode but show error
}

func (h *WebHandlerService) ConfigChanged() bool {
	return h.configVersion > h.lastConfigVersion
}

func (h *WebHandlerService) MarkConfigDeployed() {
	h.lastConfigVersion = h.configVersion
}

func (h *WebHandlerService) GetLastError() string {
	return h.lastError
}

// ReconfigureHandler archives the existing bloom.log and switches to config mode
func (h *WebHandlerService) ReconfigureHandler(w http.ResponseWriter, r *http.Request) {
	if r.Method != http.MethodPost {
		http.Error(w, "Method not allowed", http.StatusMethodNotAllowed)
		return
	}

	log.Info("ReconfigureHandler: Starting reconfigure process")

	// Archive existing bloom.log
	currentDir, _ := os.Getwd()
	logPath := filepath.Join(currentDir, "bloom.log")

	// Only load configuration if we don't already have it
	// (it might have been loaded at startup in monitoring mode)
	if len(h.prefilledConfig) == 0 {
		// Try to load configuration from bloom.yaml first (if it exists)
		yamlPath := filepath.Join(currentDir, "bloom.yaml")
		if _, err := os.Stat(yamlPath); err == nil {
			// Read bloom.yaml
			yamlData, err := os.ReadFile(yamlPath)
			if err == nil {
				var yamlConfig map[string]interface{}
				if err := yaml.Unmarshal(yamlData, &yamlConfig); err == nil {
					h.prefilledConfig = yamlConfig
					log.Infof("ReconfigureHandler: Loaded %d config values from bloom.yaml", len(h.prefilledConfig))
				}
			}
		}
	} else {
		log.Infof("ReconfigureHandler: Using existing prefilled config with %d values", len(h.prefilledConfig))
	}

	// If we still don't have config, try parsing the log
	if len(h.prefilledConfig) == 0 {
		if _, err := os.Stat(logPath); err == nil {
			// Parse the log to get previous configuration
			if status, err := ParseBloomLog(logPath); err == nil {
				log.Infof("ReconfigureHandler: Parsed %d config values from bloom.log", len(status.ConfigValues))
				// Convert config values to prefilled config
				h.prefilledConfig = make(map[string]interface{})

				// Map the parsed values to the config keys used by the web interface
				// The JavaScript expects lowercase keys matching viper format
				for key, value := range status.ConfigValues {
					// Keep key as lowercase to match JavaScript expectations
					lowerKey := strings.ToLower(strings.ReplaceAll(key, " ", "_"))

					// Handle boolean values
					if value == "true" || value == "false" {
						h.prefilledConfig[lowerKey] = value == "true"
					} else {
						h.prefilledConfig[lowerKey] = value
					}
				}

				// Make sure we have the essential values (use lowercase keys)
				if status.Domain != "" {
					h.prefilledConfig["domain"] = status.Domain
				}
				h.prefilledConfig["first_node"] = status.FirstNode
				h.prefilledConfig["control_plane"] = status.ControlPlane
				h.prefilledConfig["gpu_node"] = status.GPUNode
				if status.ServerIP != "" {
					h.prefilledConfig["server_ip"] = status.ServerIP
				}

				log.Infof("Loaded previous configuration with %d values", len(h.prefilledConfig))
				// Log details for debugging
				for key, value := range h.prefilledConfig {
					log.Debugf("  prefilled[%s] = %v", key, value)
				}
			} else {
				log.Warnf("ReconfigureHandler: Failed to parse bloom.log: %v", err)
			}
		}
	}

	// Now archive the file if it exists
	if _, err := os.Stat(logPath); err == nil {
		timestamp := time.Now().Format("20060102-150405")
		archivedPath := filepath.Join(currentDir, fmt.Sprintf("bloom-%s.log", timestamp))

		if err := os.Rename(logPath, archivedPath); err != nil {
			log.Errorf("Failed to archive bloom.log: %v", err)
			http.Error(w, fmt.Sprintf("Failed to archive log: %v", err), http.StatusInternalServerError)
			return
		}

		log.Infof("Archived bloom.log to %s", filepath.Base(archivedPath))
	}

	// Switch to config mode
	h.configMode = true
	log.Info("ReconfigureHandler: Switched to config mode")

	// Send success response
	w.Header().Set("Content-Type", "application/json")
	json.NewEncoder(w).Encode(map[string]string{
		"status":  "success",
		"message": "Log archived, ready to reconfigure",
	})
}

func (h *WebHandlerService) ErrorAPIHandler(w http.ResponseWriter, r *http.Request) {
	w.Header().Set("Content-Type", "application/json")
	w.Header().Set("Access-Control-Allow-Origin", "*")

	errorTypeStr := "general"
	switch h.errorType {
	case ErrorTypeOS:
		errorTypeStr = "os"
	case ErrorTypeSystem:
		errorTypeStr = "system"
	case ErrorTypeConfig:
		errorTypeStr = "config"
	}

	json.NewEncoder(w).Encode(map[string]string{
		"error":     h.lastError,
		"errorType": errorTypeStr,
	})
}

func (h *WebHandlerService) ValidationErrorAPIHandler(w http.ResponseWriter, r *http.Request) {
	if r.Method != "POST" {
		http.Error(w, "Method not allowed", http.StatusMethodNotAllowed)
		return
	}

	w.Header().Set("Content-Type", "application/json")
	w.Header().Set("Access-Control-Allow-Origin", "*")

	var requestData struct {
		Errors []string `json:"errors"`
	}

	if err := json.NewDecoder(r.Body).Decode(&requestData); err != nil {
		http.Error(w, "Invalid JSON", http.StatusBadRequest)
		return
	}

	// Log validation errors
	LogMessage(Error, "Validation failed in one-shot mode:")
	for _, err := range requestData.Errors {
		LogMessage(Error, fmt.Sprintf("  - %s", err))
	}

	// Signal for server shutdown
	h.validationFailed = true
	h.validationErrors = requestData.Errors

	w.WriteHeader(http.StatusOK)
	json.NewEncoder(w).Encode(map[string]string{
		"status": "error_logged",
	})
}

func LocalhostOnly(next http.Handler) http.Handler {
	return http.HandlerFunc(func(w http.ResponseWriter, r *http.Request) {
		host := r.Host
		if strings.Contains(host, ":") {
			host = strings.Split(host, ":")[0]
		}

		if host == "localhost" || host == "127.0.0.1" || host == "::1" {
			next.ServeHTTP(w, r)
		} else {
			http.Error(w, "Access denied - localhost only", http.StatusForbidden)
		}
	})
}<|MERGE_RESOLUTION|>--- conflicted
+++ resolved
@@ -261,7 +261,6 @@
 
 		// Convert viper keys to uppercase format expected by the rest of the system
 		keyMapping := map[string]string{
-<<<<<<< HEAD
 			"domain":                     "DOMAIN",
 			"server_ip":                  "SERVER_IP",
 			"join_token":                 "JOIN_TOKEN",
@@ -280,26 +279,6 @@
 			"clusterforge_release":       "CLUSTERFORGE_RELEASE",
 			"disabled_steps":             "DISABLED_STEPS",
 			"enabled_steps":              "ENABLED_STEPS",
-=======
-			"domain":                   "DOMAIN",
-			"cf_values":                "CF_VALUES",
-			"server_ip":                "SERVER_IP",
-			"join_token":               "JOIN_TOKEN",
-			"first_node":               "FIRST_NODE",
-			"gpu_node":                 "GPU_NODE",
-			"control_plane":            "CONTROL_PLANE",
-			"no_disks_for_cluster":     "NO_DISKS_FOR_CLUSTER",
-			"cluster_disks":            "CLUSTER_DISKS",
-			"cluster_premounted_disks": "CLUSTER_PREMOUNTED_DISKS",
-			"use_cert_manager":         "USE_CERT_MANAGER",
-			"cert_option":              "CERT_OPTION",
-			"tls_cert":                 "TLS_CERT",
-			"tls_key":                  "TLS_KEY",
-			"oidc_url":                 "OIDC_URL",
-			"clusterforge_release":     "CLUSTERFORGE_RELEASE",
-			"disabled_steps":           "DISABLED_STEPS",
-			"enabled_steps":            "ENABLED_STEPS",
->>>>>>> 42d98b4f
 		}
 
 		// Copy configuration with proper key mapping
